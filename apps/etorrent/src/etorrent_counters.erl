%% @author Jesper Louis Andersen <jesper.louis.andersen@gmail.com>
%% @doc Global counters in etorrent
%% <p>This module is used for global counters in etorrent. It counts
%% some simple things, like identifiers for torrents and the like</p>
%% @end
-module(etorrent_counters).

-behaviour(gen_server).
-include("log.hrl").

%% API
-export([start_link/0, next/1, obtain_peer_slot/0, slots_left/0]).

%% gen_server callbacks
-export([init/1, handle_call/3, handle_cast/2, handle_info/2,
         terminate/2, code_change/3]).

-record(state, {}).
-define(SERVER, ?MODULE).

-ignore_xref([{start_link, 0}]).

%%====================================================================

%% @doc Start the counter server.
%% @end
-spec start_link() -> ignore | {ok, pid()} | {error, any()}.
start_link() ->
    gen_server:start_link({local, ?SERVER}, ?MODULE, [], []).

%% @doc Obtain the next integer in the sequence Sequence.
%% @end
-spec next(atom()) -> integer().
next(Sequence) ->
    gen_server:call(?SERVER, {next, Sequence}).

%% @doc Obtain a peer slot to work with.
%%   <p>This function returns either 'ok' or 'full' if too many slots
%%      are in use</p>
%% @end
-spec obtain_peer_slot() -> ok | full.
obtain_peer_slot() ->
    gen_server:call(?SERVER, obtain_peer_slot).

%% @doc Return the number of slots there are left
%% @end
-spec slots_left() -> {value, integer()}.
slots_left() ->
    gen_server:call(?SERVER, slots_left).

%%====================================================================

%% @private
init([]) ->
    _Tid = ets:new(etorrent_counters, [named_table, protected]),
    ets:insert(etorrent_counters, [{torrent, 0},
                                   {path_map, 0},
                                   {peer_slots, 0}]),
    {ok, #state{}}.

%% @private
handle_call({next, Seq}, _From, S) ->
    N = ets:update_counter(etorrent_counters, Seq, 1),
    {reply, N, S};
handle_call(obtain_peer_slot, {Pid, _Tag}, S) ->
    [{peer_slots, K}] = ets:lookup(etorrent_counters, peer_slots),
    case K >= etorrent_config:max_peers() of
        true ->
            {reply, full, S};
        false ->
            _Ref = erlang:monitor(process, Pid),
            _N = ets:update_counter(etorrent_counters, peer_slots, 1),
            {reply, ok, S}
    end;
handle_call(slots_left, _From, S) ->
    [{peer_slots, K}] = ets:lookup(etorrent_counters, peer_slots),
    {reply, {value, etorrent_config:max_peers() - K}, S};
handle_call(_Request, _From, State) ->
    Reply = ok,
    {reply, Reply, State}.

%% @private
handle_cast(_Msg, State) ->
    {noreply, State}.

%% @private
handle_info({'DOWN', _Ref, process, _Pid, _Reason}, S) ->
    K = ets:update_counter(etorrent_counters, peer_slots, {2, -1, 0, 0}),
    if
        K >= 0 -> ok;
        true -> ?ERR([counter_negative, K])
    end,
    {noreply, S};
handle_info(_Info, State) ->
    {noreply, State}.

%% @private
terminate(_Reason, _State) ->
    ok.

%% @private
code_change(_OldVsn, State, _Extra) ->
    {ok, State}.

%%--------------------------------------------------------------------
<<<<<<< HEAD
%%% Internal functions
%%--------------------------------------------------------------------
=======
-spec max_peer_processes() -> integer().
max_peer_processes() ->
    case application:get_env(etorrent, max_peers) of
        {ok, N} when is_integer(N) ->
            N;
        undefined ->
            ?DEFAULT_MAX_PEER_PROCESSES
    end.
>>>>>>> ac9730f8
<|MERGE_RESOLUTION|>--- conflicted
+++ resolved
@@ -102,17 +102,4 @@
 code_change(_OldVsn, State, _Extra) ->
     {ok, State}.
 
-%%--------------------------------------------------------------------
-<<<<<<< HEAD
-%%% Internal functions
-%%--------------------------------------------------------------------
-=======
--spec max_peer_processes() -> integer().
-max_peer_processes() ->
-    case application:get_env(etorrent, max_peers) of
-        {ok, N} when is_integer(N) ->
-            N;
-        undefined ->
-            ?DEFAULT_MAX_PEER_PROCESSES
-    end.
->>>>>>> ac9730f8
+%%--------------------------------------------------------------------